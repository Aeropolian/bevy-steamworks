# bevy-steamworks

[![crates.io](https://img.shields.io/crates/v/bevy-steamworks.svg)](https://crates.io/crates/bevy-steamworks)
[![Documentation](https://docs.rs/bevy-steamworks/badge.svg)](https://docs.rs/bevy-steamworks)
![License](https://img.shields.io/crates/l/bevy-steamworks.svg)

This crate provides a [Bevy](https://bevyengine.org/) plugin for integrating with
the Steamworks SDK.

## Installation
Add the following to your `Cargo.toml`:

```toml
[dependencies]
<<<<<<< HEAD
bevy-steamworks = "0.9"
=======
bevy-steamworks = "0.10"
>>>>>>> 9d5d07ef
```

The steamworks crate comes bundled with the redistributable dynamic libraries
of a compatible version of the SDK. Currently it's v158a.

If you wish to enable serde support add the following:

```toml
[dependencies]
bevy-steamworks = { version = "0.9", features = ["serde"] }
```

If you wish to enable serde support add the following:

```toml
[dependencies]
bevy-steamworks = { version = "0.9", features = ["serde"] }
```

## Usage

To add the plugin to your app, simply add the `SteamworksPlugin` to your
`App`. This will require the `AppId` provided to you by Valve for initialization.

```rust no_run
use bevy::prelude::*;
use bevy_steamworks::*;

fn main() {
  // Use the demo Steam AppId for SpaceWar
  App::new()
      .add_plugins(DefaultPlugins)
      .add_plugins(SteamworksPlugin::new(AppId(480)))
      .run()
}
```

The plugin adds `steamworks::Client` as a Bevy ECS resource, which can be
accessed like any other resource in Bevy. The client implements `Send` and `Sync`
and can be used to make requests via the SDK from any of Bevy's threads. However,
any asynchronous callbacks from Steam will only run on the main thread.

The plugin will automatically call `SingleClient::run_callbacks` on the Bevy
main thread every frame in `First`, so there is no need to run it
manually.

**NOTE**: If the plugin fails to initialize (i.e. `Client::init()` fails and
returns an error, an error wil lbe logged (via `bevy_log`), but it will not
panic. In this case, it may be necessary to use `Option<Res<Client>>` instead.

All callbacks are forwarded as `Events` and can be listened to in the a
Bevy idiomatic way:

```rust no_run
use bevy::prelude::*;
use bevy_steamworks::*;

fn steam_system(steam_client: Res<Client>) {
  for friend in steam_client.friends().get_friends(FriendFlags::IMMEDIATE) {
    println!("Friend: {:?} - {}({:?})", friend.id(), friend.name(), friend.state());
  }
}

fn main() {
  // Use the demo Steam AppId for SpaceWar
  App::new()
      .add_plugins(DefaultPlugins)
      .add_plugins(SteamworksPlugin::new(AppId(480)))
      .add_systems(Startup, steam_system)
      .run()
}
```

## Bevy Version Supported
 
|Bevy Version |bevy\_steamworks|
|:------------|:---------------|
<<<<<<< HEAD
=======
|0.13         |0.10            |
>>>>>>> 9d5d07ef
|0.12         |0.9             |
|0.11         |0.8             |
|0.10         |0.7             |
|0.9          |0.6             |
|0.8          |0.5             |
|0.7          |0.4             |
|0.6          |0.2, 0.3        |
|0.5          |0.1             |<|MERGE_RESOLUTION|>--- conflicted
+++ resolved
@@ -12,11 +12,7 @@
 
 ```toml
 [dependencies]
-<<<<<<< HEAD
-bevy-steamworks = "0.9"
-=======
 bevy-steamworks = "0.10"
->>>>>>> 9d5d07ef
 ```
 
 The steamworks crate comes bundled with the redistributable dynamic libraries
@@ -92,17 +88,14 @@
 
 ## Bevy Version Supported
  
-|Bevy Version |bevy\_steamworks|
-|:------------|:---------------|
-<<<<<<< HEAD
-=======
-|0.13         |0.10            |
->>>>>>> 9d5d07ef
-|0.12         |0.9             |
-|0.11         |0.8             |
-|0.10         |0.7             |
-|0.9          |0.6             |
-|0.8          |0.5             |
-|0.7          |0.4             |
-|0.6          |0.2, 0.3        |
-|0.5          |0.1             |+| Bevy Version | bevy\_steamworks |
+| :----------- | :--------------- |
+| 0.13         | 0.10             |
+| 0.12         | 0.9              |
+| 0.11         | 0.8              |
+| 0.10         | 0.7              |
+| 0.9          | 0.6              |
+| 0.8          | 0.5              |
+| 0.7          | 0.4              |
+| 0.6          | 0.2, 0.3         |
+| 0.5          | 0.1              |