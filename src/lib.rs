--- conflicted
+++ resolved
@@ -70,45 +70,21 @@
     system::{NonSend, Res, Resource},
 };
 use bevy_utils::syncunsafecell::SyncUnsafeCell;
+use steamworks::CallbackHandle;
 // Reexport everything from steamworks except for the clients
 pub use steamworks::{
-<<<<<<< HEAD
-    networking_messages::*, networking_sockets::*, networking_utils::*, stats::*, AccountId,
-    AppIDs, AppId, Apps, AuthSessionError, AuthSessionValidateError, AuthTicket, Callback,
-    CallbackHandle, ChatMemberStateChange, ClientManager, CreateQueryError, FileType, Friend,
-    FriendFlags, FriendGame, FriendState, Friends, GameId, Input, InstallInfo, InvalidErrorCode,
-    ItemState, Leaderboard, LeaderboardDataRequest, LeaderboardDisplayType, LeaderboardEntry,
-    LeaderboardScoreUploaded, LeaderboardSortMethod, LobbyId, LobbyType, Matchmaking, Networking,
-    NotificationPosition, PersonaChange, PublishedFileId, QueryResult, QueryResults, RemoteStorage,
-    SResult, SendType, Server, ServerManager, ServerMode, SingleClient, SteamError, SteamFile,
-    SteamFileInfo, SteamFileReader, SteamFileWriter, SteamId, SteamItem, SteamItemInstance,
-    SteamItemPrice, UGCStatisticType, UGCType, UpdateHandle, UpdateStatus, UpdateWatchHandle,
-    UploadScoreMethod, User, UserList, UserListOrder, UserStats, Utils, RESULTS_PER_PAGE, UGC,
-=======
-    networking_messages, networking_sockets, networking_utils, restart_app_if_necessary, AccountId,
-    AppIDs, AppId, Apps, AuthSessionError, AuthSessionTicketResponse, AuthSessionValidateError,
-    AuthTicket, Callback, CallbackHandle, ChatMemberStateChange, ComparisonFilter,
-    CreateQueryError, DistanceFilter, DownloadItemResult, FileType,
-    FloatingGamepadTextInputDismissed, FloatingGamepadTextInputMode, Friend, FriendFlags,
-    FriendGame, FriendState, Friends, GameId, GameLobbyJoinRequested, GameOverlayActivated,
-    GamepadTextInputDismissed, GamepadTextInputLineMode, GamepadTextInputMode, Input, InstallInfo,
-    InvalidErrorCode, ItemState, Leaderboard, LeaderboardDataRequest, LeaderboardDisplayType,
-    LeaderboardEntry, LeaderboardScoreUploaded, LeaderboardSortMethod, LobbyChatUpdate,
-    LobbyDataUpdate, LobbyId, LobbyKey, LobbyKeyTooLongError, LobbyListFilter, LobbyType, Manager,
-    Matchmaking, MicroTxnAuthorizationResponse, NearFilter, NearFilters, Networking,
-    NotificationPosition, NumberFilter, NumberFilters, OverlayToStoreFlag, P2PSessionConnectFail,
-    P2PSessionRequest, PersonaChange, PersonaStateChange, PublishedFileId, PublishedFileVisibility,
-    QueryHandle, QueryResult, QueryResults, RemotePlay, RemotePlayConnected,
-    RemotePlayDisconnected, RemotePlaySession, RemotePlaySessionId, RemoteStorage, SIResult,
-    SResult, SendType, Server, ServerManager, ServerMode, SingleClient, SteamAPIInitError,
-    SteamDeviceFormFactor, SteamError, SteamFile, SteamFileInfo, SteamFileReader, SteamFileWriter,
-    SteamId, SteamServerConnectFailure, SteamServersConnected, SteamServersDisconnected,
-    StringFilter, StringFilterKind, StringFilters, TicketForWebApiResponse, UGCContentDescriptorID,
-    UGCQueryType, UGCStatisticType, UGCType, UpdateHandle, UpdateStatus, UpdateWatchHandle,
-    UploadScoreMethod, User, UserAchievementStored, UserList, UserListOrder, UserRestriction,
-    UserStats, UserStatsReceived, UserStatsStored, Utils, ValidateAuthTicketResponse,
-    RESULTS_PER_PAGE, UGC,
->>>>>>> 9d5d07ef
+    AppId, NotificationPosition, NumberFilter, NumberFilters, OverlayToStoreFlag,
+    P2PSessionConnectFail, P2PSessionRequest, PersonaChange, PersonaStateChange, PublishedFileId,
+    PublishedFileVisibility, QueryHandle, QueryResult, QueryResults, RemotePlay,
+    RemotePlayConnected, RemotePlayDisconnected, RemotePlaySession, RemotePlaySessionId,
+    RemoteStorage, SIResult, SResult, SendType, Server, ServerManager, ServerMode, SingleClient,
+    SteamAPIInitError, SteamDeviceFormFactor, SteamError, SteamFile, SteamFileInfo,
+    SteamFileReader, SteamFileWriter, SteamId, SteamServerConnectFailure, SteamServersConnected,
+    SteamServersDisconnected, StringFilter, StringFilterKind, StringFilters,
+    TicketForWebApiResponse, UGCContentDescriptorID, UGCQueryType, UGCStatisticType, UGCType,
+    UpdateHandle, UpdateStatus, UpdateWatchHandle, UploadScoreMethod, User, UserAchievementStored,
+    UserList, UserListOrder, UserRestriction, UserStats, UserStatsReceived, UserStatsStored, Utils,
+    ValidateAuthTicketResponse, RESULTS_PER_PAGE, UGC,
 };
 
 #[derive(Resource)]
@@ -237,13 +213,6 @@
                     .insert_non_send_resource(single)
                     .add_event::<SteamworksEvent>()
                     .configure_sets(First, SteamworksSystem::RunCallbacks)
-<<<<<<< HEAD
-                    .configure_sets(
-                        First,
-                        SteamworksSystem::FlushEvents.after(SteamworksSystem::RunCallbacks),
-                    )
-=======
->>>>>>> 9d5d07ef
                     .add_systems(
                         First,
                         run_steam_callbacks
