#![deny(missing_docs)]

//! This crate provides a [Bevy](https://bevyengine.org/) plugin for integrating with
//! the Steamworks SDK.
//!
//! The underlying steamworks crate comes bundled with the redistributable dynamic
//! libraries a compatible version of the SDK. Currently it's v153a.
//!
//! ## Usage
//!
//! To add the plugin to your app, simply add the `SteamworksPlugin` to your
//! `App`. This will require the `AppId` provided to you by Valve for initialization.
//!
//! ```rust no_run
//! use bevy::prelude::*;
//! use bevy_steamworks::*;
//!
//! fn main() {
//!   // Use the demo Steam AppId for SpaceWar
//!   App::new()
//!       // it is important to add the plugin before `RenderPlugin` that comes with `DefaultPlugins`
//!       .add_plugins(SteamworksPlugin::init_app(480).unwrap())
//!       .add_plugins(DefaultPlugins)
//!       .run()
//! }
//! ```
//!
//! The plugin adds `Client` as a Bevy ECS resource, which can be
//! accessed like any other resource in Bevy. The client implements `Send` and `Sync`
//! and can be used to make requests via the SDK from any of Bevy's threads.
//!
//! The plugin will automatically call `SingleClient::run_callbacks` on the Bevy
//! every tick in the `First` schedule, so there is no need to run it manually.  
//!
//! All callbacks are forwarded as `Events` and can be listened to in the a
//! Bevy idiomatic way:
//!
//! ```rust no_run
//! use bevy::prelude::*;
//! use bevy_steamworks::*;
//!
//! fn steam_system(steam_client: Res<Client>) {
//!   for friend in steam_client.friends().get_friends(FriendFlags::IMMEDIATE) {
//!     println!("Friend: {:?} - {}({:?})", friend.id(), friend.name(), friend.state());
//!   }
//! }
//!
//! fn main() {
//!   // Use the demo Steam AppId for SpaceWar
//!   App::new()
//!       // it is important to add the plugin before `RenderPlugin` that comes with `DefaultPlugins`
//!       .add_plugins(SteamworksPlugin::init_app(480).unwrap())
//!       .add_plugins(DefaultPlugins)
//!       .add_systems(Startup, steam_system)
//!       .run()
//! }
//! ```

use std::{
    ops::Deref,
    sync::{Arc, Mutex},
};

use bevy_app::{App, First, Plugin};
use bevy_ecs::{
    event::EventWriter,
    prelude::Event,
    schedule::*,
    system::{Res, ResMut, Resource},
};
<<<<<<< HEAD
use bevy_utils::{synccell::SyncCell, syncunsafecell::SyncUnsafeCell};
=======
use bevy_utils::syncunsafecell::SyncUnsafeCell;
use steamworks::CallbackHandle;
>>>>>>> 1a7d5462
// Reexport everything from steamworks except for the clients
pub use steamworks::{
    networking_messages, networking_sockets, networking_utils, restart_app_if_necessary, AccountId,
    AppIDs, AppId, Apps, AuthSessionError, AuthSessionTicketResponse, AuthSessionValidateError,
<<<<<<< HEAD
    AuthTicket, Callback, CallbackHandle, ChatMemberStateChange, ComparisonFilter,
    CreateQueryError, DistanceFilter, DownloadItemResult, FileType,
    FloatingGamepadTextInputDismissed, FloatingGamepadTextInputMode, Friend, FriendFlags,
    FriendGame, FriendState, Friends, GameId, GameLobbyJoinRequested, GameOverlayActivated,
    GamepadTextInputDismissed, GamepadTextInputLineMode, GamepadTextInputMode, Input, InstallInfo,
    InvalidErrorCode, ItemState, Leaderboard, LeaderboardDataRequest, LeaderboardDisplayType,
    LeaderboardEntry, LeaderboardScoreUploaded, LeaderboardSortMethod, LobbyChatUpdate,
    LobbyDataUpdate, LobbyId, LobbyKey, LobbyKeyTooLongError, LobbyListFilter, LobbyType, Manager,
    Matchmaking, MicroTxnAuthorizationResponse, NearFilter, NearFilters, Networking,
    NotificationPosition, NumberFilter, NumberFilters, OverlayToStoreFlag, P2PSessionConnectFail,
    P2PSessionRequest, PersonaChange, PersonaStateChange, PublishedFileId, PublishedFileVisibility,
    QueryHandle, QueryResult, QueryResults, RemotePlay, RemotePlayConnected,
    RemotePlayDisconnected, RemotePlaySession, RemotePlaySessionId, RemoteStorage, SIResult,
    SResult, SendType, Server, ServerManager, ServerMode, SteamAPIInitError, SteamDeviceFormFactor,
    SteamError, SteamFile, SteamFileInfo, SteamFileReader, SteamFileWriter, SteamId,
    SteamServerConnectFailure, SteamServersConnected, SteamServersDisconnected, StringFilter,
    StringFilterKind, StringFilters, TicketForWebApiResponse, UGCContentDescriptorID, UGCQueryType,
    UGCStatisticType, UGCType, UpdateHandle, UpdateStatus, UpdateWatchHandle, UploadScoreMethod,
    User, UserAchievementStored, UserList, UserListOrder, UserRestriction, UserStats,
    UserStatsReceived, UserStatsStored, Utils, ValidateAuthTicketResponse, RESULTS_PER_PAGE, UGC,
=======
    AuthTicket, Callback, ChatMemberStateChange, ComparisonFilter, CreateQueryError,
    DistanceFilter, DownloadItemResult, FileType, FloatingGamepadTextInputDismissed,
    FloatingGamepadTextInputMode, Friend, FriendFlags, FriendGame, FriendState, Friends, GameId,
    GameLobbyJoinRequested, GamepadTextInputDismissed, GamepadTextInputLineMode,
    GamepadTextInputMode, Input, InstallInfo, InvalidErrorCode, ItemState, Leaderboard,
    LeaderboardDataRequest, LeaderboardDisplayType, LeaderboardEntry, LeaderboardScoreUploaded,
    LeaderboardSortMethod, LobbyChatUpdate, LobbyDataUpdate, LobbyId, LobbyKey,
    LobbyKeyTooLongError, LobbyListFilter, LobbyType, Manager, Matchmaking,
    MicroTxnAuthorizationResponse, NearFilter, NearFilters, Networking, NotificationPosition,
    NumberFilter, NumberFilters, OverlayToStoreFlag, P2PSessionConnectFail, P2PSessionRequest,
    PersonaChange, PersonaStateChange, PublishedFileId, PublishedFileVisibility, QueryHandle,
    QueryResult, QueryResults, RemotePlay, RemotePlayConnected, RemotePlayDisconnected,
    RemotePlaySession, RemotePlaySessionId, RemoteStorage, SIResult, SResult, SendType, Server,
    ServerManager, ServerMode, SingleClient, SteamAPIInitError, SteamDeviceFormFactor, SteamError,
    SteamFile, SteamFileInfo, SteamFileReader, SteamFileWriter, SteamId, SteamServerConnectFailure,
    SteamServersConnected, SteamServersDisconnected, StringFilter, StringFilterKind, StringFilters,
    TicketForWebApiResponse, UGCContentDescriptorID, UGCQueryType, UGCStatisticType, UGCType,
    UpdateHandle, UpdateStatus, UpdateWatchHandle, UploadScoreMethod, User, UserAchievementStored,
    UserList, UserListOrder, UserRestriction, UserStats, UserStatsReceived, UserStatsStored, Utils,
    ValidateAuthTicketResponse, RESULTS_PER_PAGE, UGC,
>>>>>>> 1a7d5462
};

#[derive(Resource)]
struct SteamEvents {
    _callbacks: Vec<CallbackHandle>,
    pending: Arc<SyncUnsafeCell<Vec<SteamworksEvent>>>,
}

/// A Bevy-compatible wrapper around various Steamworks events.
#[derive(Event)]
#[allow(missing_docs)]
pub enum SteamworksEvent {
    AuthSessionTicketResponse(steamworks::AuthSessionTicketResponse),
    DownloadItemResult(steamworks::DownloadItemResult),
    FakeIPResult(steamworks::networking_sockets::FakeIPResult),
    GameLobbyJoinRequested(steamworks::GameLobbyJoinRequested),
    GamepadTextInputDismissed(steamworks::GamepadTextInputDismissed),
    FloatingGamepadTextInputDismissed(steamworks::FloatingGamepadTextInputDismissed),
    LobbyChatUpdate(steamworks::LobbyChatUpdate),
    LobbyChatMsg(steamworks::LobbyChatMsg),
    LobbyDataUpdate(steamworks::LobbyDataUpdate),
    NetConnectionStatusChanged(steamworks::networking_types::NetConnectionStatusChanged),
    P2PSessionConnectFail(steamworks::P2PSessionConnectFail),
    P2PSessionRequest(steamworks::P2PSessionRequest),
    PersonaStateChange(steamworks::PersonaStateChange),
    RemotePlayConnected(steamworks::RemotePlayConnected),
    RemotePlayDisconnected(steamworks::RemotePlayDisconnected),
    SteamServerConnectFailure(steamworks::SteamServerConnectFailure),
    SteamServersConnected(steamworks::SteamServersConnected),
    SteamServersDisconnected(steamworks::SteamServersDisconnected),
    TicketForWebApiResponse(steamworks::TicketForWebApiResponse),
<<<<<<< HEAD
=======
    MicroTxnAuthorizationResponse(steamworks::MicroTxnAuthorizationResponse),
>>>>>>> 1a7d5462
    UserAchievementStored(steamworks::UserAchievementStored),
    UserStatsReceived(steamworks::UserStatsReceived),
    UserStatsStored(steamworks::UserStatsStored),
    ValidateAuthTicketResponse(steamworks::ValidateAuthTicketResponse),
}

macro_rules! register_event_callbacks {
    ($client: ident, $($event_name:ident: $event_ty:ty),+ $(,)?) => {
        {
            let pending = Arc::new(SyncUnsafeCell::new(Vec::new()));
            SteamEvents {
                _callbacks: vec![
                    $({
                        let pending_in = pending.clone();
                        $client.register_callback::<$event_ty, _>(move |evt| {
                            // SAFETY: The callback is only called during `run_steam_callbacks` which cannot run
                            // while any of the flush_events systems are running. This cannot alias.
                            unsafe {
                                (&mut *pending_in.get()).push(SteamworksEvent::$event_name(evt));
                            }
                        })
                    }),+
                ],
                pending,
            }
        }
    };
}

/// A Bevy compatible wrapper around [`steamworks::Client`].
///
/// Automatically dereferences to the client so it can be transparently
/// used.
///
/// For more information on how to use it, see [`steamworks::Client`].
#[derive(Resource, Clone)]
pub struct Client(steamworks::Client);

impl Deref for Client {
    type Target = steamworks::Client;
    fn deref(&self) -> &Self::Target {
        &self.0
    }
}

#[derive(Resource)]
struct SingleClient(SyncCell<steamworks::SingleClient>);

/// A Bevy [`Plugin`] for adding support for the Steam SDK.
pub struct SteamworksPlugin {
    steam: Mutex<Option<(steamworks::Client, steamworks::SingleClient)>>,
}

impl SteamworksPlugin {
    /// Creates a new `SteamworksPlugin`. The provided `app_id` should correspond
    /// to the Steam app ID provided by Valve.
    pub fn init_app(app_id: impl Into<AppId>) -> Result<Self, SteamAPIInitError> {
        Ok(Self {
            steam: Mutex::new(Some(steamworks::Client::init_app(app_id.into())?)),
        })
    }

    /// Creates a new `SteamworksPlugin` using the automatically determined app ID.
    /// If the game isn't being run through steam this can be provided by placing a steam_appid.txt
    /// with the ID inside in the current working directory.
    /// Alternatively, you can use `SteamworksPlugin::init_app(<app_id>)` to force a specific app ID.
    pub fn init() -> Result<Self, SteamAPIInitError> {
        Ok(Self {
            steam: Mutex::new(Some(steamworks::Client::init()?)),
        })
    }
}

impl Plugin for SteamworksPlugin {
    fn build(&self, app: &mut App) {
<<<<<<< HEAD
        let (client, single) = self
            .steam
            .lock()
            .unwrap()
            .take()
            .expect("The SteamworksPlugin was initialized more than once");

        app.insert_resource(Client(client.clone()))
            .insert_resource(SingleClient(SyncCell::new(single)))
            .insert_resource(register_event_callbacks!(
                client,
                AuthSessionTicketResponse,
                DownloadItemResult,
                GameLobbyJoinRequested,
                LobbyChatUpdate,
                P2PSessionConnectFail,
                P2PSessionRequest,
                PersonaStateChange,
                SteamServerConnectFailure,
                SteamServersConnected,
                SteamServersDisconnected,
                TicketForWebApiResponse,
                UserAchievementStored,
                UserStatsReceived,
                UserStatsStored,
                ValidateAuthTicketResponse
            ))
            .add_event::<SteamworksEvent>()
            .configure_sets(First, SteamworksSystem::RunCallbacks)
            .add_systems(
                First,
                run_steam_callbacks
                    .in_set(SteamworksSystem::RunCallbacks)
                    .before(bevy_ecs::event::EventUpdates),
            );
=======
        if app.world.contains_resource::<Client>() {
            bevy_log::warn!("Attempted to add the Steamworks plugin multiple times!");
            return;
        }
        match steamworks::Client::init_app(self.0) {
            Err(err) => bevy_log::error!("Failed to initialize Steamworks client: {}", err),
            Ok((client, single)) => {
                app.insert_resource(Client(client.clone()))
                    .insert_resource(register_event_callbacks!(
                        client,
                        AuthSessionTicketResponse: steamworks::AuthSessionTicketResponse,
                        DownloadItemResult: steamworks::DownloadItemResult,
                        FakeIPResult: steamworks::networking_sockets::FakeIPResult,
                        GameLobbyJoinRequested: steamworks::GameLobbyJoinRequested,
                        GamepadTextInputDismissed: steamworks::GamepadTextInputDismissed,
                        FloatingGamepadTextInputDismissed: steamworks::FloatingGamepadTextInputDismissed,
                        LobbyChatUpdate: steamworks::LobbyChatUpdate,
                        LobbyChatMsg: steamworks::LobbyChatMsg,
                        LobbyDataUpdate: steamworks::LobbyDataUpdate,
                        NetConnectionStatusChanged: steamworks::networking_types::NetConnectionStatusChanged,
                        P2PSessionConnectFail: steamworks::P2PSessionConnectFail,
                        P2PSessionRequest: steamworks::P2PSessionRequest,
                        PersonaStateChange: steamworks::PersonaStateChange,
                        RemotePlayConnected: steamworks::RemotePlayConnected,
                        RemotePlayDisconnected: steamworks::RemotePlayDisconnected,
                        SteamServerConnectFailure: steamworks::SteamServerConnectFailure,
                        SteamServersConnected: steamworks::SteamServersConnected,
                        SteamServersDisconnected: steamworks::SteamServersDisconnected,
                        TicketForWebApiResponse: steamworks::TicketForWebApiResponse,
                        MicroTxnAuthorizationResponse: steamworks::MicroTxnAuthorizationResponse,
                        UserAchievementStored: steamworks::UserAchievementStored,
                        UserStatsReceived: steamworks::UserStatsReceived,
                        UserStatsStored: steamworks::UserStatsStored,
                        ValidateAuthTicketResponse: steamworks::ValidateAuthTicketResponse,
                    ))
                    .insert_non_send_resource(single)
                    .add_event::<SteamworksEvent>()
                    .configure_sets(First, SteamworksSystem::RunCallbacks)
                    .add_systems(
                        First,
                        run_steam_callbacks
                            .in_set(SteamworksSystem::RunCallbacks)
                            .before(bevy_ecs::event::EventUpdates),
                    );
            }
        }
>>>>>>> 1a7d5462
    }
}

/// A set of [`SystemSet`]s for systems used by [`SteamworksPlugin`]
///
/// [`SystemSet`]: bevy_ecs::schedule::SystemSet
#[derive(Debug, Clone, Copy, Eq, Hash, SystemSet, PartialEq)]
pub enum SteamworksSystem {
    /// A system set that runs the Steam SDK callbacks. Anything dependent on
    /// Steam API results should scheduled after this. This runs in
    /// [`First`].
    RunCallbacks,
}

fn run_steam_callbacks(
    mut client: ResMut<SingleClient>,
    events: Res<SteamEvents>,
    mut output: EventWriter<SteamworksEvent>,
) {
    client.0.get().run_callbacks();
    // SAFETY: The callback is only called during `run_steam_callbacks` which cannot run
    // while any of the flush_events systems are running. The system is registered only once for
    // the client. This cannot alias.
    let pending = unsafe { &mut *events.pending.get() };
    if !pending.is_empty() {
        output.send_batch(pending.drain(0..));
    }
}<|MERGE_RESOLUTION|>--- conflicted
+++ resolved
@@ -68,17 +68,11 @@
     schedule::*,
     system::{Res, ResMut, Resource},
 };
-<<<<<<< HEAD
 use bevy_utils::{synccell::SyncCell, syncunsafecell::SyncUnsafeCell};
-=======
-use bevy_utils::syncunsafecell::SyncUnsafeCell;
-use steamworks::CallbackHandle;
->>>>>>> 1a7d5462
 // Reexport everything from steamworks except for the clients
 pub use steamworks::{
     networking_messages, networking_sockets, networking_utils, restart_app_if_necessary, AccountId,
     AppIDs, AppId, Apps, AuthSessionError, AuthSessionTicketResponse, AuthSessionValidateError,
-<<<<<<< HEAD
     AuthTicket, Callback, CallbackHandle, ChatMemberStateChange, ComparisonFilter,
     CreateQueryError, DistanceFilter, DownloadItemResult, FileType,
     FloatingGamepadTextInputDismissed, FloatingGamepadTextInputMode, Friend, FriendFlags,
@@ -99,7 +93,6 @@
     UGCStatisticType, UGCType, UpdateHandle, UpdateStatus, UpdateWatchHandle, UploadScoreMethod,
     User, UserAchievementStored, UserList, UserListOrder, UserRestriction, UserStats,
     UserStatsReceived, UserStatsStored, Utils, ValidateAuthTicketResponse, RESULTS_PER_PAGE, UGC,
-=======
     AuthTicket, Callback, ChatMemberStateChange, ComparisonFilter, CreateQueryError,
     DistanceFilter, DownloadItemResult, FileType, FloatingGamepadTextInputDismissed,
     FloatingGamepadTextInputMode, Friend, FriendFlags, FriendGame, FriendState, Friends, GameId,
@@ -120,7 +113,6 @@
     UpdateHandle, UpdateStatus, UpdateWatchHandle, UploadScoreMethod, User, UserAchievementStored,
     UserList, UserListOrder, UserRestriction, UserStats, UserStatsReceived, UserStatsStored, Utils,
     ValidateAuthTicketResponse, RESULTS_PER_PAGE, UGC,
->>>>>>> 1a7d5462
 };
 
 #[derive(Resource)]
@@ -152,10 +144,7 @@
     SteamServersConnected(steamworks::SteamServersConnected),
     SteamServersDisconnected(steamworks::SteamServersDisconnected),
     TicketForWebApiResponse(steamworks::TicketForWebApiResponse),
-<<<<<<< HEAD
-=======
     MicroTxnAuthorizationResponse(steamworks::MicroTxnAuthorizationResponse),
->>>>>>> 1a7d5462
     UserAchievementStored(steamworks::UserAchievementStored),
     UserStatsReceived(steamworks::UserStatsReceived),
     UserStatsStored(steamworks::UserStatsStored),
@@ -231,7 +220,6 @@
 
 impl Plugin for SteamworksPlugin {
     fn build(&self, app: &mut App) {
-<<<<<<< HEAD
         let (client, single) = self
             .steam
             .lock()
@@ -267,54 +255,6 @@
                     .in_set(SteamworksSystem::RunCallbacks)
                     .before(bevy_ecs::event::EventUpdates),
             );
-=======
-        if app.world.contains_resource::<Client>() {
-            bevy_log::warn!("Attempted to add the Steamworks plugin multiple times!");
-            return;
-        }
-        match steamworks::Client::init_app(self.0) {
-            Err(err) => bevy_log::error!("Failed to initialize Steamworks client: {}", err),
-            Ok((client, single)) => {
-                app.insert_resource(Client(client.clone()))
-                    .insert_resource(register_event_callbacks!(
-                        client,
-                        AuthSessionTicketResponse: steamworks::AuthSessionTicketResponse,
-                        DownloadItemResult: steamworks::DownloadItemResult,
-                        FakeIPResult: steamworks::networking_sockets::FakeIPResult,
-                        GameLobbyJoinRequested: steamworks::GameLobbyJoinRequested,
-                        GamepadTextInputDismissed: steamworks::GamepadTextInputDismissed,
-                        FloatingGamepadTextInputDismissed: steamworks::FloatingGamepadTextInputDismissed,
-                        LobbyChatUpdate: steamworks::LobbyChatUpdate,
-                        LobbyChatMsg: steamworks::LobbyChatMsg,
-                        LobbyDataUpdate: steamworks::LobbyDataUpdate,
-                        NetConnectionStatusChanged: steamworks::networking_types::NetConnectionStatusChanged,
-                        P2PSessionConnectFail: steamworks::P2PSessionConnectFail,
-                        P2PSessionRequest: steamworks::P2PSessionRequest,
-                        PersonaStateChange: steamworks::PersonaStateChange,
-                        RemotePlayConnected: steamworks::RemotePlayConnected,
-                        RemotePlayDisconnected: steamworks::RemotePlayDisconnected,
-                        SteamServerConnectFailure: steamworks::SteamServerConnectFailure,
-                        SteamServersConnected: steamworks::SteamServersConnected,
-                        SteamServersDisconnected: steamworks::SteamServersDisconnected,
-                        TicketForWebApiResponse: steamworks::TicketForWebApiResponse,
-                        MicroTxnAuthorizationResponse: steamworks::MicroTxnAuthorizationResponse,
-                        UserAchievementStored: steamworks::UserAchievementStored,
-                        UserStatsReceived: steamworks::UserStatsReceived,
-                        UserStatsStored: steamworks::UserStatsStored,
-                        ValidateAuthTicketResponse: steamworks::ValidateAuthTicketResponse,
-                    ))
-                    .insert_non_send_resource(single)
-                    .add_event::<SteamworksEvent>()
-                    .configure_sets(First, SteamworksSystem::RunCallbacks)
-                    .add_systems(
-                        First,
-                        run_steam_callbacks
-                            .in_set(SteamworksSystem::RunCallbacks)
-                            .before(bevy_ecs::event::EventUpdates),
-                    );
-            }
-        }
->>>>>>> 1a7d5462
     }
 }
 
